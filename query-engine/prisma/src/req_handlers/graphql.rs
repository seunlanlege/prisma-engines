use super::{PrismaRequest, RequestHandler};
use crate::{context::PrismaContext, data_model::Validatable, error::PrismaError, PrismaResult};
<<<<<<< HEAD
use core::{ReadQuery, ReadQueryResult, RootBuilder};
=======
use core::{ir::Builder, PrismaQuery, PrismaQueryResult, RootBuilder};
>>>>>>> 768a9e6c
use graphql_parser as gql;
use serde::{Deserialize, Serialize};
use std::collections::HashMap;

use serde_json::{Map, Value};

use crate::serializer::json;

type JsonMap = Map<String, Value>;

#[derive(Clone, Debug, Serialize, Deserialize)]
#[serde(rename_all = "camelCase")]
pub struct GraphQlBody {
    query: String,
    operation_name: Option<String>,
    variables: HashMap<String, String>,
}

pub struct GraphQlRequestHandler;

#[allow(unused_variables)]
impl RequestHandler for GraphQlRequestHandler {
    type Body = GraphQlBody;

    fn handle<S: Into<PrismaRequest<Self::Body>>>(&self, req: S, ctx: &PrismaContext) -> Value {
        // Handle incoming request and deal with errors properly
        match handle_safely(req.into(), ctx) {
            Ok(val) => val,
            Err(err) => {
                let mut map = Map::new();
                map.insert("reason".into(), format!("{}", err).into());
                json_envelope("error", map)
            }
        }
    }
}

fn handle_safely(req: PrismaRequest<GraphQlBody>, ctx: &PrismaContext) -> PrismaResult<Value> {
    let query_doc = match gql::parse_query(&req.body.query) {
        Ok(doc) => doc,
        Err(e) => return Err(PrismaError::QueryParsingError(format!("{:?}", e))),
    };

    // Let's validate the schema!
    if let Err(_) = ctx.schema.validate(&query_doc) {
        return Err(PrismaError::QueryValidationError(
            "Schema validation failed for unknown reasons".into(),
        ));
    }

    dbg!(&query_doc);

    let rb = RootBuilder {
        query: query_doc,
        schema: ctx.schema.clone(),
        operation_name: req.body.operation_name,
    };

<<<<<<< HEAD
    let queries: Vec<ReadQuery> = rb.build()?;
    let results: Vec<ReadQueryResult> = dbg!(ctx.read_query_executor.execute(&queries))?
=======
    let queries: Vec<PrismaQuery> = rb.build()?;
    let ir = ctx
        .query_executor
        .execute(&queries)?
>>>>>>> 768a9e6c
        .into_iter()
        .map(|r| r.filter()) // FIXME: Remove
        .fold(Builder::new(), |builder, result| builder.add(result))
        .build();

    Ok(json::serialize(ir))
}

/// Create a json envelope
fn json_envelope(id: &str, map: serde_json::Map<String, Value>) -> Value {
    let mut envelope = JsonMap::new();
    envelope.insert(id.to_owned(), Value::Object(map));
    Value::Object(envelope)
}<|MERGE_RESOLUTION|>--- conflicted
+++ resolved
@@ -1,10 +1,6 @@
 use super::{PrismaRequest, RequestHandler};
 use crate::{context::PrismaContext, data_model::Validatable, error::PrismaError, PrismaResult};
-<<<<<<< HEAD
-use core::{ReadQuery, ReadQueryResult, RootBuilder};
-=======
-use core::{ir::Builder, PrismaQuery, PrismaQueryResult, RootBuilder};
->>>>>>> 768a9e6c
+use core::{ir, ReadQuery, RootBuilder};
 use graphql_parser as gql;
 use serde::{Deserialize, Serialize};
 use std::collections::HashMap;
@@ -63,18 +59,13 @@
         operation_name: req.body.operation_name,
     };
 
-<<<<<<< HEAD
     let queries: Vec<ReadQuery> = rb.build()?;
-    let results: Vec<ReadQueryResult> = dbg!(ctx.read_query_executor.execute(&queries))?
-=======
-    let queries: Vec<PrismaQuery> = rb.build()?;
     let ir = ctx
-        .query_executor
+        .read_query_executor
         .execute(&queries)?
->>>>>>> 768a9e6c
         .into_iter()
         .map(|r| r.filter()) // FIXME: Remove
-        .fold(Builder::new(), |builder, result| builder.add(result))
+        .fold(ir::Builder::new(), |builder, result| builder.add(result))
         .build();
 
     Ok(json::serialize(ir))
