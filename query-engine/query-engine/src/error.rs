--- conflicted
+++ resolved
@@ -47,11 +47,7 @@
 }
 
 impl PrismaError {
-<<<<<<< HEAD
-    pub fn render_as_json(self) -> Result<(), failure::Error> {
-=======
-    pub(crate) fn render_as_json(self) -> Result<(), anyhow::Error> {
->>>>>>> dfeb0875
+    pub fn render_as_json(self) -> Result<(), anyhow::Error> {
         use std::fmt::Write as _;
         use std::io::Write as _;
 
