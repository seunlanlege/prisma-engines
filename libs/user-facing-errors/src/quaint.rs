--- conflicted
+++ resolved
@@ -1,6 +1,5 @@
 use crate::{common, query_engine, KnownError};
-<<<<<<< HEAD
-use quaint::{error::{Error as QuaintError}, prelude::ConnectionInfo};
+use quaint::{error::ErrorKind, prelude::ConnectionInfo};
 
 impl From<&quaint::error::DatabaseConstraint> for crate::query_engine::DatabaseConstraint {
     fn from(other: &quaint::error::DatabaseConstraint) -> Self {
@@ -10,23 +9,11 @@
         }
     }
 }
-=======
-use quaint::{error::ErrorKind, prelude::ConnectionInfo};
->>>>>>> 36b88f31
-
-impl From<&quaint::error::DatabaseConstraint> for crate::query_engine::DatabaseConstraint {
-    fn from(other: &quaint::error::DatabaseConstraint) -> Self {
-        match other {
-            quaint::error::DatabaseConstraint::Fields(fields) => Self::Field(fields.to_vec().join(",")),
-            quaint::error::DatabaseConstraint::Index(index) => Self::Index(index.to_string()),
-        }
-    }
-}
 
 impl From<quaint::error::DatabaseConstraint> for crate::query_engine::DatabaseConstraint {
     fn from(other: quaint::error::DatabaseConstraint) -> Self {
         match other {
-            quaint::error::DatabaseConstraint::Fields(fields) => Self::Field(fields.to_vec().join(",")),
+            quaint::error::DatabaseConstraint::Fields(fields) => Self::Fields(fields.to_vec()),
             quaint::error::DatabaseConstraint::Index(index) => Self::Index(index.to_string()),
         }
     }
@@ -122,20 +109,11 @@
             .ok()
         }
 
-<<<<<<< HEAD
-        (QuaintError::UniqueConstraintViolation { constraint }, _) => {
-            KnownError::new(query_engine::UniqueKeyViolation {
-                constraint: constraint.into(),
-            })
-            .ok()
-        }
-=======
         (ErrorKind::ConnectionError(_), ConnectionInfo::Mysql(url)) => KnownError::new(common::DatabaseNotReachable {
             database_port: url.port(),
             database_host: url.host().to_owned(),
         })
         .ok(),
->>>>>>> 36b88f31
 
         (ErrorKind::UniqueConstraintViolation { constraint }, _) => KnownError::new(query_engine::UniqueKeyViolation {
             constraint: constraint.into(),
