use crate::commands::command::MigrationCommand;
use crate::migration_engine::MigrationEngine;
use datamodel::dml::Datamodel;
use migration_connector::*;

pub struct CalculateDatamodelCommand {
    input: CalculateDatamodelInput,
}

impl MigrationCommand for CalculateDatamodelCommand {
    type Input = CalculateDatamodelInput;
    type Output = CalculateDatamodelOutput;

    fn new(input: Self::Input) -> Box<Self> {
        Box::new(CalculateDatamodelCommand { input })
    }

    fn execute(&self, engine: &Box<MigrationEngine>) -> Self::Output {
        println!("{:?}", self.input);

        let base_datamodel = Datamodel::empty();
        let datamodel = engine.datamodel_calculator().infer(&base_datamodel, &self.input.steps);
<<<<<<< HEAD
        // todo: render the datamodel properly as DML
=======
>>>>>>> e797bcd2
        CalculateDatamodelOutput {
            datamodel: datamodel::render(&datamodel).unwrap(),
        }
    }
}

#[derive(Deserialize, Debug)]
#[serde(rename_all = "camelCase", deny_unknown_fields)]
pub struct CalculateDatamodelInput {
    pub project_info: String,
    pub steps: Vec<MigrationStep>,
}

#[derive(Serialize)]
#[serde(rename_all = "camelCase")]
pub struct CalculateDatamodelOutput {
    pub datamodel: String,
}<|MERGE_RESOLUTION|>--- conflicted
+++ resolved
@@ -20,10 +20,6 @@
 
         let base_datamodel = Datamodel::empty();
         let datamodel = engine.datamodel_calculator().infer(&base_datamodel, &self.input.steps);
-<<<<<<< HEAD
-        // todo: render the datamodel properly as DML
-=======
->>>>>>> e797bcd2
         CalculateDatamodelOutput {
             datamodel: datamodel::render(&datamodel).unwrap(),
         }
