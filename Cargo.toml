[workspace]
members = [
  "introspection-engine/core",
  "introspection-engine/connectors/introspection-connector",
  "introspection-engine/connectors/sql-introspection-connector",
  "migration-engine/connectors/migration-connector",
  "migration-engine/connectors/sql-migration-connector",
  "migration-engine/core",
  "query-engine/connectors/query-connector",
  "query-engine/connectors/sql-query-connector",
  "query-engine/core",
  "query-engine/prisma",
  "prisma-fmt",
  "libs/datamodel/core",
  "libs/datamodel/connectors/datamodel-connector",
  "libs/prisma-inflector",
  "libs/sql-schema-describer",
  "libs/user-facing-errors",
  "libs/prisma-models",
<<<<<<< HEAD
]

[patch.crates-io]
quaint = { git = "https://github.com/prisma/quaint.git", branch = "master", features = ["full", "tracing-log"] }
barrel = { git = "https://github.com/tomhoule/barrel.git" }
=======
  "libs/prisma-value",
]
>>>>>>> 3ff778c0
<|MERGE_RESOLUTION|>--- conflicted
+++ resolved
@@ -17,13 +17,8 @@
   "libs/sql-schema-describer",
   "libs/user-facing-errors",
   "libs/prisma-models",
-<<<<<<< HEAD
+  "libs/prisma-value",
 ]
 
 [patch.crates-io]
-quaint = { git = "https://github.com/prisma/quaint.git", branch = "master", features = ["full", "tracing-log"] }
-barrel = { git = "https://github.com/tomhoule/barrel.git" }
-=======
-  "libs/prisma-value",
-]
->>>>>>> 3ff778c0
+quaint = { git = "https://github.com/prisma/quaint.git", branch = "master", features = ["full", "tracing-log"] }